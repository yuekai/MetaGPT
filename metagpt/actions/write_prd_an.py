--- conflicted
+++ resolved
@@ -186,20 +186,6 @@
     key="reason", expected_type=str, instruction="Explain the reasoning process from question to answer", example="..."
 )
 
-REFINED_TEMPLATE = """
-### Project Name
-{project_name}
-
-### New Requirements
-{requirements}
-
-### Legacy Content
-{old_prd}
-
-### Search Information
--
-"""
-
 
 NODES = [
     LANGUAGE,
@@ -234,19 +220,4 @@
 WRITE_PRD_NODE = ActionNode.from_children("WritePRD", NODES)
 REFINED_PRD_NODE = ActionNode.from_children("RefinedPRD", REFINED_NODES)
 WP_ISSUE_TYPE_NODE = ActionNode.from_children("WP_ISSUE_TYPE", [ISSUE_TYPE, REASON])
-<<<<<<< HEAD
-WP_IS_RELATIVE_NODE = ActionNode.from_children("WP_IS_RELATIVE", [IS_RELATIVE, REASON])
-=======
-WP_IS_RELATIVE_NODE = ActionNode.from_children("WP_IS_RELATIVE", [IS_RELATIVE, REASON])
-
-
-def main():
-    prompt = WRITE_PRD_NODE.compile(context="")
-    logger.info(prompt)
-    prompt = REFINED_PRD_NODE.compile(context="")
-    logger.info(prompt)
-
-
-if __name__ == "__main__":
-    main()
->>>>>>> b5922d49
+WP_IS_RELATIVE_NODE = ActionNode.from_children("WP_IS_RELATIVE", [IS_RELATIVE, REASON])