#!/usr/bin/env python
# -*- coding: utf-8 -*-
"""
@Time    : 2023/5/11 22:12
@Author  : alexanderwu
@File    : environment.py
@Modified By: mashenquan, 2023-11-1. According to Chapter 2.2.2 of RFC 116:
    1. Remove the functionality of `Environment` class as a public message buffer.
    2. Standardize the message forwarding behavior of the `Environment` class.
    3. Add the `is_idle` property.
@Modified By: mashenquan, 2023-11-4. According to the routing feature plan in Chapter 2.2.3.2 of RFC 113, the routing
    functionality is to be consolidated into the `Environment` class.
"""
import asyncio
<<<<<<< HEAD
from typing import Iterable, Set

from pydantic import BaseModel, Field

from metagpt.logs import logger
=======
from typing import Iterable
from pathlib import Path

from pydantic import BaseModel, Field

# from metagpt.document import Document
from metagpt.logs import logger
from metagpt.document import Repo
from metagpt.memory import Memory
>>>>>>> 5b5d6d92
from metagpt.roles import Role
from metagpt.schema import Message
from metagpt.utils.common import is_subscribed


class Environment(BaseModel):
<<<<<<< HEAD
    """环境，承载一批角色，角色可以向环境发布消息，可以被其他角色观察到
    Environment, hosting a batch of roles, roles can publish messages to the environment, and can be observed by other roles

    """

    roles: dict[str, Role] = Field(default_factory=dict)
    members: dict[Role, Set] = Field(default_factory=dict)
    history: str = Field(default="")  # For debug
=======
    """
    Environment, hosting a batch of roles, roles can publish messages to the environment, and can be observed by other roles
    """

    roles: dict[str, Role] = Field(default_factory=dict)
    memory: Memory = Field(default_factory=Memory)
    history: str = Field(default='')
    repo: Repo = Field(default_factory=Repo)
    kv: dict = Field(default_factory=dict)
>>>>>>> 5b5d6d92

    class Config:
        arbitrary_types_allowed = True

    def add_role(self, role: Role):
        """增加一个在当前环境的角色
        Add a role in the current environment
        """
        role.set_env(self)
        self.roles[role.profile] = role

    def add_roles(self, roles: Iterable[Role]):
        """增加一批在当前环境的角色
        Add a batch of characters in the current environment
        """
        for role in roles:
            self.add_role(role)

    def publish_message(self, message: Message) -> bool:
        """
        Distribute the message to the recipients.
        In accordance with the Message routing structure design in Chapter 2.2.1 of RFC 116, as already planned
        in RFC 113 for the entire system, the routing information in the Message is only responsible for
        specifying the message recipient, without concern for where the message recipient is located. How to
        route the message to the message recipient is a problem addressed by the transport framework designed
        in RFC 113.
        """
        logger.info(f"publish_message: {message.dump()}")
        found = False
        # According to the routing feature plan in Chapter 2.2.3.2 of RFC 113
        for role, subscription in self.members.items():
            if is_subscribed(message, subscription):
                role.put_message(message)
                found = True
        if not found:
            logger.warning(f"Message no recipients: {message.dump()}")
        self.history += f"\n{message}"  # For debug

        return True

    def set_doc(self, content: str, filename: str):
        """向当前环境发布文档（包括代码）"""
        return self.repo.set(content, filename)

    def get_doc(self, filename: str):
        return self.repo.get(filename)

    def set(self, k: str, v: str):
        self.kv[k] = v

    def get(self, k: str):
        return self.kv.get(k, None)

    def load_existing_repo(self, path: Path, inc: bool):
        self.repo = Repo.from_path(path)
        logger.info(self.repo.eda())

        # Incremental mode: publish all docs to messages. Then roles can read the docs.
        if inc:
            docs = self.repo.get_text_documents()
            for doc in docs:
                msg = Message(content=doc.content)
                self.publish_message(msg)
                logger.info(f"Message from existing doc {doc.path}: {msg}")
            logger.info(f"Load {len(docs)} docs from existing repo.")
            raise NotImplementedError

    async def run(self, k=1):
        """处理一次所有信息的运行
        Process all Role runs at once
        """
        for _ in range(k):
            futures = []
            for role in self.roles.values():
                future = role.run()
                futures.append(future)

            await asyncio.gather(*futures)
            logger.info(f"is idle: {self.is_idle}")

    def get_roles(self) -> dict[str, Role]:
        """获得环境内的所有角色
        Process all Role runs at once
        """
        return self.roles

    def get_role(self, name: str) -> Role:
        """获得环境内的指定角色
        get all the environment roles
        """
        return self.roles.get(name, None)

    @property
    def is_idle(self):
        """If true, all actions have been executed."""
        for r in self.roles.values():
            if not r.is_idle:
                return False
        return True

    def get_subscription(self, obj):
        """Get the labels for messages to be consumed by the object."""
        return self.members.get(obj, {})

    def set_subscription(self, obj, tags):
        """Set the labels for message to be consumed by the object"""
        self.members[obj] = tags<|MERGE_RESOLUTION|>--- conflicted
+++ resolved
@@ -12,30 +12,18 @@
     functionality is to be consolidated into the `Environment` class.
 """
 import asyncio
-<<<<<<< HEAD
 from typing import Iterable, Set
 
 from pydantic import BaseModel, Field
 
 from metagpt.logs import logger
-=======
-from typing import Iterable
-from pathlib import Path
-
-from pydantic import BaseModel, Field
-
-# from metagpt.document import Document
-from metagpt.logs import logger
-from metagpt.document import Repo
-from metagpt.memory import Memory
->>>>>>> 5b5d6d92
 from metagpt.roles import Role
 from metagpt.schema import Message
 from metagpt.utils.common import is_subscribed
 
 
 class Environment(BaseModel):
-<<<<<<< HEAD
+    # <<<<<<< HEAD
     """环境，承载一批角色，角色可以向环境发布消息，可以被其他角色观察到
     Environment, hosting a batch of roles, roles can publish messages to the environment, and can be observed by other roles
 
@@ -44,17 +32,17 @@
     roles: dict[str, Role] = Field(default_factory=dict)
     members: dict[Role, Set] = Field(default_factory=dict)
     history: str = Field(default="")  # For debug
-=======
-    """
-    Environment, hosting a batch of roles, roles can publish messages to the environment, and can be observed by other roles
-    """
-
-    roles: dict[str, Role] = Field(default_factory=dict)
-    memory: Memory = Field(default_factory=Memory)
-    history: str = Field(default='')
-    repo: Repo = Field(default_factory=Repo)
-    kv: dict = Field(default_factory=dict)
->>>>>>> 5b5d6d92
+    # =======
+    #     """
+    #     Environment, hosting a batch of roles, roles can publish messages to the environment, and can be observed by other roles
+    #     """
+    #
+    #     roles: dict[str, Role] = Field(default_factory=dict)
+    #     memory: Memory = Field(default_factory=Memory) # 已经私有化
+    #     history: str = Field(default='')
+    #     repo: Repo = Field(default_factory=Repo) # 在CONFIG里
+    #     kv: dict = Field(default_factory=dict) # 在CONFIG里
+    # >>>>>>> feature/geekan_cli_etc
 
     class Config:
         arbitrary_types_allowed = True
@@ -95,32 +83,37 @@
 
         return True
 
-    def set_doc(self, content: str, filename: str):
-        """向当前环境发布文档（包括代码）"""
-        return self.repo.set(content, filename)
+    # # Replaced by FileRepository.set_file
+    # def set_doc(self, content: str, filename: str):
+    #     """向当前环境发布文档（包括代码）"""
+    #     return self.repo.set(content, filename)
+    #
+    # # Replaced by FileRepository.get_file
+    # def get_doc(self, filename: str):
+    #     return self.repo.get(filename)
+    #
+    # # Replaced by CONFIG.xx
+    # def set(self, k: str, v: str):
+    #     self.kv[k] = v
+    #
+    # # Replaced by CONFIG.xx
+    # def get(self, k: str):
+    #     return self.kv.get(k, None)
 
-    def get_doc(self, filename: str):
-        return self.repo.get(filename)
-
-    def set(self, k: str, v: str):
-        self.kv[k] = v
-
-    def get(self, k: str):
-        return self.kv.get(k, None)
-
-    def load_existing_repo(self, path: Path, inc: bool):
-        self.repo = Repo.from_path(path)
-        logger.info(self.repo.eda())
-
-        # Incremental mode: publish all docs to messages. Then roles can read the docs.
-        if inc:
-            docs = self.repo.get_text_documents()
-            for doc in docs:
-                msg = Message(content=doc.content)
-                self.publish_message(msg)
-                logger.info(f"Message from existing doc {doc.path}: {msg}")
-            logger.info(f"Load {len(docs)} docs from existing repo.")
-            raise NotImplementedError
+    # Replaced By 增量变更流程
+    # def load_existing_repo(self, path: Path, inc: bool):
+    #     self.repo = Repo.from_path(path)
+    #     logger.info(self.repo.eda())
+    #
+    #     # Incremental mode: publish all docs to messages. Then roles can read the docs.
+    #     if inc:
+    #         docs = self.repo.get_text_documents()
+    #         for doc in docs:
+    #             msg = Message(content=doc.content)
+    #             self.publish_message(msg)
+    #             logger.info(f"Message from existing doc {doc.path}: {msg}")
+    #         logger.info(f"Load {len(docs)} docs from existing repo.")
+    #         raise NotImplementedError
 
     async def run(self, k=1):
         """处理一次所有信息的运行
