#!/usr/bin/env python
# -*- coding: utf-8 -*-
"""
@Time    : 2023/5/5 23:04
@Author  : alexanderwu
@File    : base_llm.py
@Desc    : mashenquan, 2023/8/22. + try catch
"""
from __future__ import annotations

import json
from abc import ABC, abstractmethod
from typing import Dict, Optional, Union

from openai import AsyncOpenAI
from openai.types import CompletionUsage

from metagpt.configs.llm_config import LLMConfig
from metagpt.logs import logger
from metagpt.schema import Message
from metagpt.utils.cost_manager import CostManager
from metagpt.utils.exceptions import handle_exception


class BaseLLM(ABC):
    """LLM API abstract class, requiring all inheritors to provide a series of standard capabilities"""

    config: LLMConfig
    use_system_prompt: bool = True
    system_prompt = "You are a helpful assistant."

    # OpenAI / Azure / Others
    aclient: Optional[Union[AsyncOpenAI]] = None
    cost_manager: Optional[CostManager] = None
    model: Optional[str] = None
    pricing_plan: Optional[str] = None

    @abstractmethod
    def __init__(self, config: LLMConfig):
        pass

    def _user_msg(self, msg: str, images: Optional[Union[str, list[str]]] = None) -> dict[str, Union[str, dict]]:
        if images:
            # as gpt-4v, chat with image
            return self._user_msg_with_imgs(msg, images)
        else:
            return {"role": "user", "content": msg}

    def _user_msg_with_imgs(self, msg: str, images: Optional[Union[str, list[str]]]):
        """
        images: can be list of http(s) url or base64
        """
        if isinstance(images, str):
            images = [images]
        content = [{"type": "text", "text": msg}]
        for image in images:
            # image url or image base64
            url = image if image.startswith("http") else f"data:image/jpeg;base64,{image}"
            # it can with multiple-image inputs
            content.append({"type": "image_url", "image_url": url})
        return {"role": "user", "content": content}

    def _assistant_msg(self, msg: str) -> dict[str, str]:
        return {"role": "assistant", "content": msg}

    def _system_msg(self, msg: str) -> dict[str, str]:
        return {"role": "system", "content": msg}

    def _system_msgs(self, msgs: list[str]) -> list[dict[str, str]]:
        return [self._system_msg(msg) for msg in msgs]

    def _default_system_msg(self):
        return self._system_msg(self.system_prompt)

    async def aask(
        self,
        msg: str,
        system_msgs: Optional[list[str]] = None,
        format_msgs: Optional[list[dict[str, str]]] = None,
        images: Optional[Union[str, list[str]]] = None,
        timeout=3,
        stream=True,
    ) -> str:
        if system_msgs:
            message = self._system_msgs(system_msgs)
        else:
            message = [self._default_system_msg()]
        if not self.use_system_prompt:
            message = []
        if format_msgs:
            message.extend(format_msgs)
        message.append(self._user_msg(msg, images=images))
        logger.debug(message)
        rsp = await self.acompletion_text(message, stream=stream, timeout=timeout)
        return rsp

    def _extract_assistant_rsp(self, context):
        return "\n".join([i["content"] for i in context if i["role"] == "assistant"])

    async def aask_batch(self, msgs: list, timeout=3) -> str:
        """Sequential questioning"""
        context = []
        for msg in msgs:
            umsg = self._user_msg(msg)
            context.append(umsg)
            rsp_text = await self.acompletion_text(context, timeout=timeout)
            context.append(self._assistant_msg(rsp_text))
        return self._extract_assistant_rsp(context)

    async def aask_code(self, messages: Union[str, Message, list[dict]], timeout=3) -> dict:
        """FIXME: No code segment filtering has been done here, and all results are actually displayed"""
        raise NotImplementedError

    @abstractmethod
    async def acompletion(self, messages: list[dict], timeout=3):
        """Asynchronous version of completion
        All GPTAPIs are required to provide the standard OpenAI completion interface
        [
            {"role": "system", "content": "You are a helpful assistant."},
            {"role": "user", "content": "hello, show me python hello world code"},
            # {"role": "assistant", "content": ...}, # If there is an answer in the history, also include it
        ]
        """

    @abstractmethod
    async def acompletion_text(self, messages: list[dict], stream=False, timeout=3) -> str:
        """Asynchronous version of completion. Return str. Support stream-print"""

    def get_choice_text(self, rsp: dict) -> str:
        """Required to provide the first text of choice"""
        return rsp.get("choices")[0]["message"]["content"]

    def get_choice_delta_text(self, rsp: dict) -> str:
        """Required to provide the first text of stream choice"""
        return rsp.get("choices", [{}])[0].get("delta", {}).get("content", "")

    def get_choice_function(self, rsp: dict) -> dict:
        """Required to provide the first function of choice
        :param dict rsp: OpenAI chat.comletion respond JSON, Note "message" must include "tool_calls",
            and "tool_calls" must include "function", for example:
            {...
                "choices": [
                    {
                    "index": 0,
                    "message": {
                        "role": "assistant",
                        "content": null,
                        "tool_calls": [
                        {
                            "id": "call_Y5r6Ddr2Qc2ZrqgfwzPX5l72",
                            "type": "function",
                            "function": {
                            "name": "execute",
                            "arguments": "{\n  \"language\": \"python\",\n  \"code\": \"print('Hello, World!')\"\n}"
                            }
                        }
                        ]
                    },
                    "finish_reason": "stop"
                    }
                ],
                ...}
        :return dict: return first function of choice, for exmaple,
            {'name': 'execute', 'arguments': '{\n  "language": "python",\n  "code": "print(\'Hello, World!\')"\n}'}
        """
        return rsp.get("choices")[0]["message"]["tool_calls"][0]["function"]

    def get_choice_function_arguments(self, rsp: dict) -> dict:
        """Required to provide the first function arguments of choice.

        :param dict rsp: same as in self.get_choice_function(rsp)
        :return dict: return the first function arguments of choice, for example,
            {'language': 'python', 'code': "print('Hello, World!')"}
        """
<<<<<<< HEAD
        return json.loads(self.get_choice_function(rsp)["arguments"])

    @handle_exception
    def _update_costs(self, usage: CompletionUsage | Dict):
        """
        Updates the costs based on the provided usage information.

        Args:
            usage (Union[CompletionUsage, Dict]): The usage information used to calculate and update costs.
                It can be either an instance of CompletionUsage or a dictionary.

        Returns:
            None: This method does not return any value.

        Raises:
            ValueError: If the provided usage is not a valid format.

        Example:
            Usage example goes here, demonstrating how to call and utilize this method.
        """
        if self.config.calc_usage and usage and self.cost_manager:
            if isinstance(usage, Dict):
                prompt_tokens = int(usage.get("prompt_tokens", 0))
                completion_tokens = int(usage.get("completion_tokens", 0))
            else:
                prompt_tokens = usage.prompt_tokens
                completion_tokens = usage.completion_tokens
            self.cost_manager.update_cost(prompt_tokens, completion_tokens, self.pricing_plan)
=======
        return json.loads(self.get_choice_function(rsp)["arguments"], strict=False)

    def messages_to_prompt(self, messages: list[dict]):
        """[{"role": "user", "content": msg}] to user: <msg> etc."""
        return "\n".join([f"{i['role']}: {i['content']}" for i in messages])

    def messages_to_dict(self, messages):
        """objects to [{"role": "user", "content": msg}] etc."""
        return [i.to_dict() for i in messages]
>>>>>>> 344bbd18
<|MERGE_RESOLUTION|>--- conflicted
+++ resolved
@@ -172,26 +172,12 @@
         :return dict: return the first function arguments of choice, for example,
             {'language': 'python', 'code': "print('Hello, World!')"}
         """
-<<<<<<< HEAD
         return json.loads(self.get_choice_function(rsp)["arguments"])
 
     @handle_exception
     def _update_costs(self, usage: CompletionUsage | Dict):
         """
         Updates the costs based on the provided usage information.
-
-        Args:
-            usage (Union[CompletionUsage, Dict]): The usage information used to calculate and update costs.
-                It can be either an instance of CompletionUsage or a dictionary.
-
-        Returns:
-            None: This method does not return any value.
-
-        Raises:
-            ValueError: If the provided usage is not a valid format.
-
-        Example:
-            Usage example goes here, demonstrating how to call and utilize this method.
         """
         if self.config.calc_usage and usage and self.cost_manager:
             if isinstance(usage, Dict):
@@ -201,8 +187,6 @@
                 prompt_tokens = usage.prompt_tokens
                 completion_tokens = usage.completion_tokens
             self.cost_manager.update_cost(prompt_tokens, completion_tokens, self.pricing_plan)
-=======
-        return json.loads(self.get_choice_function(rsp)["arguments"], strict=False)
 
     def messages_to_prompt(self, messages: list[dict]):
         """[{"role": "user", "content": msg}] to user: <msg> etc."""
@@ -210,5 +194,4 @@
 
     def messages_to_dict(self, messages):
         """objects to [{"role": "user", "content": msg}] etc."""
-        return [i.to_dict() for i in messages]
->>>>>>> 344bbd18
+        return [i.to_dict() for i in messages]