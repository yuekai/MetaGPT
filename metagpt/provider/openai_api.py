# -*- coding: utf-8 -*-
"""
@Time    : 2023/5/5 23:08
@Author  : alexanderwu
@File    : openai.py
"""
import asyncio
import time
from typing import NamedTuple

import openai
from openai.error import APIConnectionError
from tenacity import retry, stop_after_attempt, after_log, wait_fixed, retry_if_exception_type

from metagpt.config import CONFIG
from metagpt.logs import logger
from metagpt.provider.base_gpt_api import BaseGPTAPI
from metagpt.utils.singleton import Singleton
from metagpt.utils.token_counter import (
    TOKEN_COSTS,
    count_message_tokens,
    count_string_tokens,
    get_max_completion_tokens,
)


<<<<<<< HEAD
=======
def retry(max_retries):
    def decorator(f):
        @wraps(f)
        async def wrapper(*args, **kwargs):
            for i in range(max_retries):
                try:
                    return await f(*args, **kwargs)
                except Exception:
                    if i == max_retries - 1:
                        raise
                    await asyncio.sleep(2**i)

        return wrapper

    return decorator


>>>>>>> 3d8e6583
class RateLimiter:
    """Rate control class, each call goes through wait_if_needed, sleep if rate control is needed"""

    def __init__(self, rpm):
        self.last_call_time = 0
        # Here 1.1 is used because even if the calls are made strictly according to time,
        # they will still be QOS'd; consider switching to simple error retry later
        self.interval = 1.1 * 60 / rpm
        self.rpm = rpm

    def split_batches(self, batch):
        return [batch[i : i + self.rpm] for i in range(0, len(batch), self.rpm)]

    async def wait_if_needed(self, num_requests):
        current_time = time.time()
        elapsed_time = current_time - self.last_call_time

        if elapsed_time < self.interval * num_requests:
            remaining_time = self.interval * num_requests - elapsed_time
            logger.info(f"sleep {remaining_time}")
            await asyncio.sleep(remaining_time)

        self.last_call_time = time.time()


class Costs(NamedTuple):
    total_prompt_tokens: int
    total_completion_tokens: int
    total_cost: float
    total_budget: float


class CostManager(metaclass=Singleton):
    """计算使用接口的开销"""

    def __init__(self):
        self.total_prompt_tokens = 0
        self.total_completion_tokens = 0
        self.total_cost = 0
        self.total_budget = 0

    def update_cost(self, prompt_tokens, completion_tokens, model):
        """
        Update the total cost, prompt tokens, and completion tokens.

        Args:
        prompt_tokens (int): The number of tokens used in the prompt.
        completion_tokens (int): The number of tokens used in the completion.
        model (str): The model used for the API call.
        """
        self.total_prompt_tokens += prompt_tokens
        self.total_completion_tokens += completion_tokens
        cost = (prompt_tokens * TOKEN_COSTS[model]["prompt"] + completion_tokens * TOKEN_COSTS[model]["completion"]) / 1000
        self.total_cost += cost
        logger.info(
            f"Total running cost: ${self.total_cost:.3f} | Max budget: ${CONFIG.max_budget:.3f} | "
            f"Current cost: ${cost:.3f}, prompt_tokens: {prompt_tokens}, completion_tokens: {completion_tokens}"
        )
        CONFIG.total_cost = self.total_cost

    def get_total_prompt_tokens(self):
        """
        Get the total number of prompt tokens.

        Returns:
        int: The total number of prompt tokens.
        """
        return self.total_prompt_tokens

    def get_total_completion_tokens(self):
        """
        Get the total number of completion tokens.

        Returns:
        int: The total number of completion tokens.
        """
        return self.total_completion_tokens

    def get_total_cost(self):
        """
        Get the total cost of API calls.

        Returns:
        float: The total cost of API calls.
        """
        return self.total_cost

    def get_costs(self) -> Costs:
        """获得所有开销"""
        return Costs(self.total_prompt_tokens, self.total_completion_tokens, self.total_cost, self.total_budget)


def log_and_reraise(retry_state):
    logger.error(f"Retry attempts exhausted. Last exception: {retry_state.outcome.exception()}")
    logger.warning("""
Recommend going to https://deepwisdom.feishu.cn/wiki/MsGnwQBjiif9c3koSJNcYaoSnu4#part-XdatdVlhEojeAfxaaEZcMV3ZniQ
See FAQ 5.8
""")
    raise retry_state.outcome.exception()


class OpenAIGPTAPI(BaseGPTAPI, RateLimiter):
    """
    Check https://platform.openai.com/examples for examples
    """

    def __init__(self):
        self.__init_openai(CONFIG)
        self.llm = openai
        self.model = CONFIG.openai_api_model
        self.auto_max_tokens = False
        self._cost_manager = CostManager()
        RateLimiter.__init__(self, rpm=self.rpm)

    def __init_openai(self, config):
        openai.api_key = config.openai_api_key
        if config.openai_api_base:
            openai.api_base = config.openai_api_base
        if config.openai_api_type:
            openai.api_type = config.openai_api_type
            openai.api_version = config.openai_api_version
        self.rpm = int(config.get("RPM", 10))

    async def _achat_completion_stream(self, messages: list[dict]) -> str:
        response = await openai.ChatCompletion.acreate(**self._cons_kwargs(messages), stream=True)

        # create variables to collect the stream of chunks
        collected_chunks = []
        collected_messages = []
        # iterate through the stream of events
        async for chunk in response:
            collected_chunks.append(chunk)  # save the event response
            chunk_message = chunk["choices"][0]["delta"]  # extract the message
            collected_messages.append(chunk_message)  # save the message
            if "content" in chunk_message:
                print(chunk_message["content"], end="")
        print()

        full_reply_content = "".join([m.get("content", "") for m in collected_messages])
        usage = self._calc_usage(messages, full_reply_content)
        self._update_costs(usage)
        return full_reply_content

    def _cons_kwargs(self, messages: list[dict]) -> dict:
        if CONFIG.openai_api_type == "azure":
            kwargs = {
                "deployment_id": CONFIG.deployment_id,
                "messages": messages,
                "max_tokens": self.get_max_tokens(messages),
                "n": 1,
                "stop": None,
                "temperature": 0.3,
            }
        else:
            kwargs = {
                "model": self.model,
                "messages": messages,
                "max_tokens": self.get_max_tokens(messages),
                "n": 1,
                "stop": None,
                "temperature": 0.3,
            }
        kwargs["timeout"] = 3
        return kwargs

    async def _achat_completion(self, messages: list[dict]) -> dict:
        rsp = await self.llm.ChatCompletion.acreate(**self._cons_kwargs(messages))
        self._update_costs(rsp.get("usage"))
        return rsp

    def _chat_completion(self, messages: list[dict]) -> dict:
        rsp = self.llm.ChatCompletion.create(**self._cons_kwargs(messages))
        self._update_costs(rsp)
        return rsp

    def completion(self, messages: list[dict]) -> dict:
        # if isinstance(messages[0], Message):
        #     messages = self.messages_to_dict(messages)
        return self._chat_completion(messages)

    async def acompletion(self, messages: list[dict]) -> dict:
        # if isinstance(messages[0], Message):
        #     messages = self.messages_to_dict(messages)
        return await self._achat_completion(messages)

    @retry(
        stop=stop_after_attempt(3),
        wait=wait_fixed(1),
        after=after_log(logger, logger.level('WARNING').name),
        retry=retry_if_exception_type(APIConnectionError),
        retry_error_callback=log_and_reraise,
    )
    async def acompletion_text(self, messages: list[dict], stream=False) -> str:
        """when streaming, print each token in place."""
        if stream:
            return await self._achat_completion_stream(messages)
        rsp = await self._achat_completion(messages)
        return self.get_choice_text(rsp)

    def _calc_usage(self, messages: list[dict], rsp: str) -> dict:
        usage = {}
        if CONFIG.calc_usage:
            prompt_tokens = count_message_tokens(messages, self.model)
            completion_tokens = count_string_tokens(rsp, self.model)
            usage['prompt_tokens'] = prompt_tokens
            usage['completion_tokens'] = completion_tokens
        return usage

    async def acompletion_batch(self, batch: list[list[dict]]) -> list[dict]:
        """返回完整JSON"""
        split_batches = self.split_batches(batch)
        all_results = []

        for small_batch in split_batches:
            logger.info(small_batch)
            await self.wait_if_needed(len(small_batch))

            future = [self.acompletion(prompt) for prompt in small_batch]
            results = await asyncio.gather(*future)
            logger.info(results)
            all_results.extend(results)

        return all_results

    async def acompletion_batch_text(self, batch: list[list[dict]]) -> list[str]:
        """仅返回纯文本"""
        raw_results = await self.acompletion_batch(batch)
        results = []
        for idx, raw_result in enumerate(raw_results, start=1):
            result = self.get_choice_text(raw_result)
            results.append(result)
            logger.info(f"Result of task {idx}: {result}")
        return results

    def _update_costs(self, usage: dict):
        if CONFIG.update_costs:
            prompt_tokens = int(usage['prompt_tokens'])
            completion_tokens = int(usage['completion_tokens'])
            self._cost_manager.update_cost(prompt_tokens, completion_tokens, self.model)

    def get_costs(self) -> Costs:
        return self._cost_manager.get_costs()

    def get_max_tokens(self, messages: list[dict]):
        if not self.auto_max_tokens:
            return CONFIG.max_tokens_rsp
        return get_max_completion_tokens(messages, self.model, CONFIG.max_tokens_rsp)<|MERGE_RESOLUTION|>--- conflicted
+++ resolved
@@ -24,26 +24,6 @@
 )
 
 
-<<<<<<< HEAD
-=======
-def retry(max_retries):
-    def decorator(f):
-        @wraps(f)
-        async def wrapper(*args, **kwargs):
-            for i in range(max_retries):
-                try:
-                    return await f(*args, **kwargs)
-                except Exception:
-                    if i == max_retries - 1:
-                        raise
-                    await asyncio.sleep(2**i)
-
-        return wrapper
-
-    return decorator
-
-
->>>>>>> 3d8e6583
 class RateLimiter:
     """Rate control class, each call goes through wait_if_needed, sleep if rate control is needed"""
 
