--- conflicted
+++ resolved
@@ -167,23 +167,9 @@
         if self.use_fixed_sop:
             return await super()._act()
 
-<<<<<<< HEAD
         commands, ok = await self._get_commands()
         if not ok:
             error_msg = commands
-=======
-        try:
-            commands = CodeParser.parse_code(block=None, lang="json", text=self.command_rsp)
-            commands = json.loads(repair_llm_raw_output(output=commands, req_keys=[None], repair_type=RepairType.JSON))
-        except json.JSONDecodeError:
-            commands = await self.llm.aask(msg=JSON_REPAIR_PROMPT.format(json_data=self.command_rsp))
-            commands = json.loads(CodeParser.parse_code(block=None, lang="json", text=commands))
-        except Exception as e:
-            tb = traceback.format_exc()
-            print(tb)
-            error_msg = UserMessage(content=str(e))
-            self.rc.memory.add(error_msg)
->>>>>>> b4cf9cee
             return error_msg
         logger.info(f"Commands: \n{commands}")
         outputs = await self._run_commands(commands)
@@ -236,7 +222,7 @@
             commands = json.loads(CodeParser.parse_code(block=None, lang="json", text=commands))
         except Exception as e:
             tb = traceback.format_exc()
-            logger.debug(tb)
+            print(tb)
             error_msg = UserMessage(content=str(e))
             self.rc.memory.add(error_msg)
             return error_msg, False
