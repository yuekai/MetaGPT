from __future__ import annotations

import inspect
import json
import re
import traceback
from typing import Callable, Dict, List, Literal, Tuple

from pydantic import model_validator

from metagpt.actions import Action, UserRequirement
from metagpt.actions.di.run_command import RunCommand
from metagpt.exp_pool import exp_cache
from metagpt.exp_pool.context_builders import RoleZeroContextBuilder
from metagpt.exp_pool.serializers import RoleZeroSerializer
from metagpt.logs import logger
from metagpt.prompts.di.role_zero import (
    CMD_PROMPT,
    CMD_PROMPT_EXP_PART,
    JSON_REPAIR_PROMPT,
    QUICK_THINK_PROMPT,
    ROLE_INSTRUCTION,
)
from metagpt.roles import Role
from metagpt.schema import AIMessage, Message, UserMessage
from metagpt.strategy.experience_retriever import DummyExpRetriever, ExpRetriever
from metagpt.strategy.planner import Planner
from metagpt.tools.libs.browser import Browser
from metagpt.tools.libs.editor import Editor
from metagpt.tools.tool_recommend import BM25ToolRecommender, ToolRecommender
from metagpt.tools.tool_registry import register_tool
from metagpt.utils.common import CodeParser, any_to_str
from metagpt.utils.repair_llm_raw_output import RepairType, repair_llm_raw_output
from metagpt.utils.report import ThoughtReporter


@register_tool(include_functions=["ask_human", "reply_to_human"])
class RoleZero(Role):
    """A role who can think and act dynamically"""

    # Basic Info
    name: str = "Zero"
    profile: str = "RoleZero"
    goal: str = ""
    system_msg: list[str] = None  # Use None to conform to the default value at llm.aask
    cmd_prompt: str = CMD_PROMPT
    instruction: str = ROLE_INSTRUCTION
    task_type_desc: str = None

    # React Mode
    react_mode: Literal["react"] = "react"
    max_react_loop: int = 20  # used for react mode

    # Tools
    tools: list[str] = []  # Use special symbol ["<all>"] to indicate use of all registered tools
    tool_recommender: ToolRecommender = None
    tool_execution_map: dict[str, Callable] = {}
    special_tool_commands: list[str] = ["Plan.finish_current_task", "end"]
    # Equipped with three basic tools by default for optional use
    editor: Editor = Editor()
    browser: Browser = Browser()
    # terminal: Terminal = Terminal()  # FIXME: TypeError: cannot pickle '_thread.lock' object

    # Experience
    experience_retriever: ExpRetriever = DummyExpRetriever()

    # Others
    command_rsp: str = ""  # the raw string containing the commands
    commands: list[dict] = []  # commands to be executed
    memory_k: int = 20  # number of memories (messages) to use as historical context
    use_fixed_sop: bool = False

    @model_validator(mode="after")
    def set_plan_and_tool(self) -> "RoleZero":
        # We force using this parameter for DataAnalyst
        assert self.react_mode == "react"

        # Roughly the same part as DataInterpreter.set_plan_and_tool
        self._set_react_mode(react_mode=self.react_mode, max_react_loop=self.max_react_loop)
        if self.tools and not self.tool_recommender:
            self.tool_recommender = BM25ToolRecommender(tools=self.tools, force=True)
        self.set_actions([RunCommand])

        # HACK: Init Planner, control it through dynamic thinking; Consider formalizing as a react mode
        self.planner = Planner(goal="", working_memory=self.rc.working_memory, auto_run=True)

        return self

    @model_validator(mode="after")
    def set_tool_execution(self) -> "RoleZero":
        # default map
        self.tool_execution_map = {
            "Plan.append_task": self.planner.plan.append_task,
            "Plan.reset_task": self.planner.plan.reset_task,
            "Plan.replace_task": self.planner.plan.replace_task,
            "Editor.write": self.editor.write,
            "Editor.write_content": self.editor.write_content,
            "Editor.read": self.editor.read,
            "RoleZero.ask_human": self.ask_human,
            "RoleZero.reply_to_human": self.reply_to_human,
        }
        self.tool_execution_map.update(
            {
                f"Browser.{i}": getattr(self.browser, i)
                for i in [
                    "click",
                    "close_tab",
                    "go_back",
                    "go_forward",
                    "goto",
                    "hover",
                    "press",
                    "scroll",
                    "tab_focus",
                    "type",
                ]
            }
        )
        # can be updated by subclass
        self._update_tool_execution()
        return self

    def _update_tool_execution(self):
        pass

    async def _think(self) -> bool:
        """Useful in 'react' mode. Use LLM to decide whether and what to do next."""
        # Compatibility
        if self.use_fixed_sop:
            return await super()._think()

        ### 0. Preparation ###
        if not self.rc.todo:
            return False

        if not self.planner.plan.goal:
            self.planner.plan.goal = self.get_memories()[-1].content

        ### 1. Experience ###
        example = self._retrieve_experience()

        ### 2. Plan Status ###
        plan_status, current_task = self._get_plan_status()

        ### 3. Tool/Command Info ###
        tools = await self.tool_recommender.recommend_tools()
        tool_info = json.dumps({tool.name: tool.schemas for tool in tools})

        ### Make Decision Dynamically ###
        cmd_prompt_exp_part = CMD_PROMPT_EXP_PART.format(
            plan_status=plan_status,
            current_task=current_task,
            instruction=self.instruction.strip(),
            task_type_desc=self.task_type_desc,
        )
        prompt = self.cmd_prompt.format(
            example=example, available_commands=tool_info, cmd_prompt_exp_part=cmd_prompt_exp_part
        )
        memory = self.rc.memory.get(self.memory_k)
<<<<<<< HEAD
        if not self.browser.is_empty_page:
            pattern = re.compile(r"Command Browser\.(\w+) executed")
            for index, msg in zip(range(len(memory), 0, -1), memory[::-1]):
                if pattern.match(msg.content):
                    memory.insert(index, UserMessage(cause_by="browser", content=await self.browser.view()))
                    break
        req = self.llm.format_msg(memory + [UserMessage(content=prompt), UserMessage(content=cmd_prompt_exp_part)])
=======
        memory = await self.parse_browser_actions(memory)
        context = self.llm.format_msg(memory + [UserMessage(content=prompt)])
        # print(*context, sep="\n" + "*" * 5 + "\n")
>>>>>>> e2ce006d
        async with ThoughtReporter(enable_llm_stream=True) as reporter:
            await reporter.async_report({"type": "react"})
            self.command_rsp = await self.llm_cached_aask(req=req, system_msgs=self.system_msg)
        self.rc.memory.add(AIMessage(content=self.command_rsp))

        return True

<<<<<<< HEAD
    @exp_cache(context_builder=RoleZeroContextBuilder(), serializer=RoleZeroSerializer())
    async def llm_cached_aask(self, *, req: list[dict], system_msgs: list[str]) -> str:
        """Use `exp_cache` to automatically manage experiences.

        The `RoleZeroContextBuilder` attempts to add experiences to `req`.
        The `RoleZeroSerializer` extracts essential parts of `req` for the experience pool, trimming lengthy entries to retain only necessary parts.
        """
        # Remove the "cmd_prompt_exp_part", it is only used within the exp_cache decorator.
        if req:
            req.pop()

        return await self.llm.aask(req, system_msgs=system_msgs)
=======
    async def parse_browser_actions(self, memory: List[Message]) -> List[Message]:
        if not self.browser.is_empty_page:
            pattern = re.compile(r"Command Browser\.(\w+) executed")
            for index, msg in zip(range(len(memory), 0, -1), memory[::-1]):
                if pattern.match(msg.content):
                    memory.insert(index, UserMessage(cause_by="browser", content=await self.browser.view()))
                    break
        return memory
>>>>>>> e2ce006d

    async def _act(self) -> Message:
        if self.use_fixed_sop:
            return await super()._act()

        commands, ok = await self._parse_commands()
        if not ok:
            error_msg = commands
            return error_msg
        logger.info(f"Commands: \n{commands}")
        outputs = await self._run_commands(commands)
        logger.info(f"Commands outputs: \n{outputs}")
        self.rc.memory.add(UserMessage(content=outputs))

        return AIMessage(
            content=f"Complete run with outputs: {outputs}",
            sent_from=self.name,
            cause_by=RunCommand,
        )

    async def _react(self) -> Message:
        # NOTE: Diff 1: Each time landing here means news is observed, set todo to allow news processing in _think
        self._set_state(0)

        # problems solvable by quick thinking doesn't need to a formal think-act cycle
        quick_rsp = await self._quick_think()
        if quick_rsp:
            return quick_rsp

        actions_taken = 0
        rsp = AIMessage(content="No actions taken yet", cause_by=Action)  # will be overwritten after Role _act
        while actions_taken < self.rc.max_react_loop:
            # NOTE: Diff 2: Keep observing within _react, news will go into memory, allowing adapting to new info
            await self._observe()

            # think
            has_todo = await self._think()
            if not has_todo:
                break
            # act
            logger.debug(f"{self._setting}: {self.rc.state=}, will do {self.rc.todo}")
            rsp = await self._act()
            actions_taken += 1
        return rsp  # return output from the last action

    async def _quick_think(self) -> Message:
        msg = self.rc.news[-1]
        rsp_msg = None
        if msg.cause_by != any_to_str(UserRequirement):
            # Agents themselves won't generate quick questions, use this rule to reduce extra llm calls
            return rsp_msg

        context = self.llm.format_msg(self.get_memories(k=4) + [UserMessage(content=QUICK_THINK_PROMPT)])
        async with ThoughtReporter(enable_llm_stream=True) as reporter:
            await reporter.async_report({"type": "quick"})
            rsp = await self.llm.aask(context)

        pattern = r"#YES#,? ?"
        if re.search(pattern, rsp):
            answer = re.sub(pattern, "", rsp).strip()
            self.rc.memory.add(AIMessage(content=answer, cause_by=RunCommand))
            await self.reply_to_human(content=answer)
            rsp_msg = AIMessage(
                content="Complete run",
                sent_from=self.name,
                cause_by=RunCommand,
            )

        return rsp_msg

    async def _parse_commands(self) -> Tuple[List[Dict], bool]:
        """Retrieves commands from the Large Language Model (LLM).

        This function attempts to retrieve a list of commands from the LLM by
        processing the response (`self.command_rsp`). It handles potential errors
        during parsing and LLM response formats.

        Returns:
            A tuple containing:
                - A boolean flag indicating success (True) or failure (False).
        """
        try:
            commands = CodeParser.parse_code(block=None, lang="json", text=self.command_rsp)
            commands = json.loads(repair_llm_raw_output(output=commands, req_keys=[None], repair_type=RepairType.JSON))
        except json.JSONDecodeError:
            logger.warning(f"Failed to parse JSON for: {self.command_rsp}. Trying to repair...")
            commands = await self.llm.aask(msg=JSON_REPAIR_PROMPT.format(json_data=self.command_rsp))
            commands = json.loads(CodeParser.parse_code(block=None, lang="json", text=commands))
        except Exception as e:
            tb = traceback.format_exc()
            print(tb)
            error_msg = UserMessage(content=str(e))
            self.rc.memory.add(error_msg)
            return error_msg, False

        # 为了对LLM不按格式生成进行容错
        if isinstance(commands, dict):
            commands = commands["commands"] if "commands" in commands else [commands]
        return commands, True

    async def _run_commands(self, commands) -> str:
        outputs = []
        for cmd in commands:
            output = f"Command {cmd['command_name']} executed"
            # handle special command first
            if await self._run_special_command(cmd):
                outputs.append(output)
                continue
            # run command as specified by tool_execute_map
            if cmd["command_name"] in self.tool_execution_map:
                tool_obj = self.tool_execution_map[cmd["command_name"]]
                try:
                    if inspect.iscoroutinefunction(tool_obj):
                        tool_output = await tool_obj(**cmd["args"])
                    else:
                        tool_output = tool_obj(**cmd["args"])
                    if tool_output:
                        output += f": {str(tool_output)}"
                    outputs.append(output)
                except Exception as e:
                    tb = traceback.format_exc()
                    logger.exception(str(e) + tb)
                    outputs.append(output + f": {tb}")
                    break  # Stop executing if any command fails
            else:
                outputs.append(f"Command {cmd['command_name']} not found.")
                break
        outputs = "\n\n".join(outputs)

        return outputs

    async def _run_special_command(self, cmd) -> bool:
        """command requiring special check or parsing"""
        is_special_cmd = cmd["command_name"] in self.special_tool_commands

        if cmd["command_name"] == "Plan.finish_current_task" and not self.planner.plan.is_plan_finished():
            # task_result = TaskResult(code=str(commands), result=outputs, is_success=is_success)
            # self.planner.plan.current_task.update_task_result(task_result=task_result)
            self.planner.plan.finish_current_task()

        elif cmd["command_name"] == "end":
            self._set_state(-1)

        return is_special_cmd

    def _get_plan_status(self) -> Tuple[str, str]:
        plan_status = self.planner.plan.model_dump(include=["goal", "tasks"])
        for task in plan_status["tasks"]:
            task.pop("code")
            task.pop("result")
            task.pop("is_success")
        # print(plan_status)
        current_task = (
            self.planner.plan.current_task.model_dump(exclude=["code", "result", "is_success"])
            if self.planner.plan.current_task
            else ""
        )
        return plan_status, current_task

    def _retrieve_experience(self) -> str:
        """Default implementation of experience retrieval. Can be overwritten in subclasses."""
        context = [str(msg) for msg in self.rc.memory.get(self.memory_k)]
        context = "\n\n".join(context)
        example = self.experience_retriever.retrieve(context=context)
        return example

    async def ask_human(self, question: str) -> str:
        """Use this when you fail the current task or if you are unsure of the situation encountered. Your response should contain a brief summary of your situation, ended with a clear and concise question."""
        # NOTE: Can be overwritten in remote setting
        from metagpt.environment.mgx.mgx_env import MGXEnv  # avoid circular import

        if not isinstance(self.rc.env, MGXEnv):
            return "Not in MGXEnv, command will not be executed."
        return await self.rc.env.ask_human(question, sent_from=self)

    async def reply_to_human(self, content: str) -> str:
        """Reply to human user with the content provided. Use this when you have a clear answer or solution to the user's question."""
        # NOTE: Can be overwritten in remote setting
        from metagpt.environment.mgx.mgx_env import MGXEnv  # avoid circular import

        if not isinstance(self.rc.env, MGXEnv):
            return "Not in MGXEnv, command will not be executed."
        return await self.rc.env.reply_to_human(content, sent_from=self)<|MERGE_RESOLUTION|>--- conflicted
+++ resolved
@@ -151,33 +151,25 @@
             plan_status=plan_status,
             current_task=current_task,
             instruction=self.instruction.strip(),
+        )
+        prompt = self.cmd_prompt.format(
+            example=example,
+            available_commands=tool_info,
             task_type_desc=self.task_type_desc,
-        )
-        prompt = self.cmd_prompt.format(
-            example=example, available_commands=tool_info, cmd_prompt_exp_part=cmd_prompt_exp_part
+            cmd_prompt_exp_part=cmd_prompt_exp_part,
         )
         memory = self.rc.memory.get(self.memory_k)
-<<<<<<< HEAD
-        if not self.browser.is_empty_page:
-            pattern = re.compile(r"Command Browser\.(\w+) executed")
-            for index, msg in zip(range(len(memory), 0, -1), memory[::-1]):
-                if pattern.match(msg.content):
-                    memory.insert(index, UserMessage(cause_by="browser", content=await self.browser.view()))
-                    break
+        memory = await self.parse_browser_actions(memory)
+
         req = self.llm.format_msg(memory + [UserMessage(content=prompt), UserMessage(content=cmd_prompt_exp_part)])
-=======
-        memory = await self.parse_browser_actions(memory)
-        context = self.llm.format_msg(memory + [UserMessage(content=prompt)])
-        # print(*context, sep="\n" + "*" * 5 + "\n")
->>>>>>> e2ce006d
         async with ThoughtReporter(enable_llm_stream=True) as reporter:
             await reporter.async_report({"type": "react"})
             self.command_rsp = await self.llm_cached_aask(req=req, system_msgs=self.system_msg)
+
         self.rc.memory.add(AIMessage(content=self.command_rsp))
 
         return True
 
-<<<<<<< HEAD
     @exp_cache(context_builder=RoleZeroContextBuilder(), serializer=RoleZeroSerializer())
     async def llm_cached_aask(self, *, req: list[dict], system_msgs: list[str]) -> str:
         """Use `exp_cache` to automatically manage experiences.
@@ -190,7 +182,7 @@
             req.pop()
 
         return await self.llm.aask(req, system_msgs=system_msgs)
-=======
+
     async def parse_browser_actions(self, memory: List[Message]) -> List[Message]:
         if not self.browser.is_empty_page:
             pattern = re.compile(r"Command Browser\.(\w+) executed")
@@ -199,7 +191,6 @@
                     memory.insert(index, UserMessage(cause_by="browser", content=await self.browser.view()))
                     break
         return memory
->>>>>>> e2ce006d
 
     async def _act(self) -> Message:
         if self.use_fixed_sop:
