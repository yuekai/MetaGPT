#!/usr/bin/env python
# -*- coding: utf-8 -*-
"""
@Time    : 2023/5/11 15:04
@Author  : alexanderwu
@File    : project_manager.py
"""
from pydantic import Field

from metagpt.actions import WriteTasks
from metagpt.actions.design_api import WriteDesign
from metagpt.roles.role import Role


class ProjectManager(Role):
    """
    Represents a Project Manager role responsible for overseeing project execution and team efficiency.

    Attributes:
        name (str): Name of the project manager.
        profile (str): Role profile, default is 'Project Manager'.
        goal (str): Goal of the project manager.
        constraints (str): Constraints or limitations for the project manager.
    """
    name: str = Field(default="Eve")
    profile: str = Field(default="Project Manager")
    
<<<<<<< HEAD
    goal: str = "reak down tasks according to PRD/technical design, generate a task list, and analyze task " \
                "dependencies to start with the prerequisite modules"
    constraints: str = "use same language as user requirement"

    def __init__(self, **kwargs) -> None:
=======
    goal: str = "Improve team efficiency and deliver with quality and quantity"
    constraints: str = ""

    def __init__(
            self,
            **kwargs
    ) -> None:
>>>>>>> a69be36a
        super().__init__(**kwargs)
        self._init_actions([WriteTasks])
        self._watch([WriteDesign])<|MERGE_RESOLUTION|>--- conflicted
+++ resolved
@@ -25,21 +25,12 @@
     name: str = Field(default="Eve")
     profile: str = Field(default="Project Manager")
     
-<<<<<<< HEAD
+
     goal: str = "reak down tasks according to PRD/technical design, generate a task list, and analyze task " \
                 "dependencies to start with the prerequisite modules"
     constraints: str = "use same language as user requirement"
 
     def __init__(self, **kwargs) -> None:
-=======
-    goal: str = "Improve team efficiency and deliver with quality and quantity"
-    constraints: str = ""
-
-    def __init__(
-            self,
-            **kwargs
-    ) -> None:
->>>>>>> a69be36a
         super().__init__(**kwargs)
         self._init_actions([WriteTasks])
         self._watch([WriteDesign])