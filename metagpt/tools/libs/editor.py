import base64
import os
import shutil
import subprocess
from pathlib import Path
from typing import List, Optional, Union

from pydantic import BaseModel, ConfigDict

<<<<<<< HEAD
from metagpt.const import DEFAULT_WORKSPACE_ROOT
=======
>>>>>>> 7400b4bb
from metagpt.logs import logger
from metagpt.tools.tool_registry import register_tool
from metagpt.utils import read_docx
from metagpt.utils.common import aread_bin, awrite_bin
from metagpt.utils.repo_to_markdown import is_text_file
from metagpt.utils.report import EditorReporter


class FileBlock(BaseModel):
    """A block of content in a file"""

    file_path: str
    block_content: str


@register_tool()
class Editor(BaseModel):
    """A tool for reading, understanding, writing, and editing files"""

    model_config = ConfigDict(arbitrary_types_allowed=True)

    resource: EditorReporter = EditorReporter()

    def write(self, path: str, content: str):
        """Write the whole content to a file. When used, make sure content arg contains the full content of the file."""
        if "\n" not in content and "\\n" in content:
            # A very raw rule to correct the content: If 'content' lacks actual newlines ('\n') but includes '\\n', consider
            # replacing them with '\n' to potentially correct mistaken representations of newline characters.
            content = content.replace("\\n", "\n")
        directory = os.path.dirname(path)
        if directory and not os.path.exists(directory):
            os.makedirs(directory)
        with open(path, "w", encoding="utf-8") as f:
            f.write(content)
        # self.resource.report(path, "path")
        return f"The writing/coding the of the file {os.path.basename(path)}' is now completed. The file '{os.path.basename(path)}' has been successfully created."

    async def read(self, path: str) -> FileBlock:
        """Read the whole content of a file. Using absolute paths as the argument for specifying the file location."""
        is_text, mime_type = await is_text_file(path)
        if is_text:
            lines = self._read_text(path)
        elif mime_type == "application/pdf":
            lines = await self._read_pdf(path)
        elif mime_type in {
            "application/msword",
            "application/vnd.openxmlformats-officedocument.wordprocessingml.document",
            "application/vnd.ms-word.document.macroEnabled.12",
            "application/vnd.openxmlformats-officedocument.wordprocessingml.template",
            "application/vnd.ms-word.template.macroEnabled.12",
        }:
            lines = await self._read_docx(path)
        else:
            return FileBlock(file_path=str(path), block_content="")
        self.resource.report(str(path), "path")

        lines_with_num = [f"{i + 1:03}|{line}" for i, line in enumerate(lines)]
        result = FileBlock(
            file_path=str(path),
            block_content="".join(lines_with_num),
        )
        return result

    def search_content(self, symbol: str, root_path: str = ".", window: int = 50) -> FileBlock:
        """
        Search symbol in all files under root_path, return the context of symbol with window size
        Useful for locating class or function in a large codebase. Example symbol can be "def some_function", "class SomeClass", etc.
        In searching, attempt different symbols of different granualities, e.g. "def some_function", "class SomeClass", a certain line of code, etc.

        Args:
            symbol (str): The symbol to search.
            root_path (str, optional): The root path to search in, the path can be a folder or a file. If not provided, search in the current directory. Defaults to ".".
            window (int, optional): The window size to return. Defaults to 20.

        Returns:
            FileBlock: The block containing the symbol, a pydantic BaseModel with the schema below.
            class FileBlock(BaseModel):
                file_path: str
                block_content: str
        """
        if not os.path.exists(root_path):
            print(f"Currently at {os.getcwd()} containing: {os.listdir()}. Path {root_path} does not exist.")
            return None
        not_found_msg = (
            "symbol not found, you may try searching another one, or break down your search term to search a part of it"
        )
        if os.path.isfile(root_path):
            result = self._search_content_in_file(symbol, root_path, window)
            if not result:
                print(not_found_msg)
            return result
        for root, _, files in os.walk(root_path or "."):
            for file in files:
                file_path = os.path.join(root, file)
                result = self._search_content_in_file(symbol, file_path, window)
                if result:
                    # FIXME: This returns the first found result, not all results.
                    return result
        print(not_found_msg)
        return None

    def _search_content_in_file(self, symbol: str, file_path: str, window: int = 50) -> FileBlock:
        print("search in", file_path)
        if not file_path.endswith(".py"):
            return None
        with open(file_path, "r", encoding="utf-8") as f:
            try:
                lines = f.readlines()
            except Exception:
                return None
        for i, line in enumerate(lines):
            if symbol in line:
                start = max(i - window, 0)
                end = min(i + window, len(lines) - 1)
                for row_num in range(start, end + 1):
                    lines[row_num] = f"{(row_num + 1):03}|{lines[row_num]}"
                block_content = "".join(lines[start : end + 1])
                result = FileBlock(
                    file_path=file_path,
                    block_content=block_content,
                )
                self.resource.report(result.file_path, "path", extra={"type": "search", "line": i, "symbol": symbol})
                return result
        return None

    def write_content(self, file_path: str, start_line: int, end_line: int, new_block_content: str = "") -> str:
        """
        Write a new block of content into a file. Use this method to update a block of code in a file. There are three cases:
        1. If the new block content is empty, the original block will be deleted.
        2. If the new block content is not empty and end_line < start_line (e.g. set end_line = -1) the new block content will be inserted at start_line.
        3. If the new block content is not empty and end_line >= start_line, the original block from start_line to end_line (both inclusively) will be replaced by the new block content.
        This function can sometimes be used given a FileBlock upstream. You should carefully review its row number. Determine the start_line and end_line based on the row number of the FileBlock.
        The file content from start_line to end_line will be replaced by your new_block_content. DON'T replace more than you intend to.

        Args:
            file_path (str): The file path to write the new block content.
            start_line (int): start line of the original block to be updated (inclusive).
            end_line (int): end line of the original block to be updated (inclusive).
            new_block_content (str): The new block content to write. Don't include row number in the content.

        Returns:
            str: A message indicating the status of the write operation.
        """
        # Create a temporary copy of the file
        temp_file_path = file_path + ".temp"
        shutil.copy(file_path, temp_file_path)

        try:
            # Modify the temporary file with the new content
            self._write_content(temp_file_path, start_line, end_line, new_block_content)

            # Lint the modified temporary file
            lint_passed, lint_message = self._lint_file(temp_file_path)
            # if not lint_passed:
            #     return f"Linting the content at a temp file, failed with:\n{lint_message}"

            # If linting passes, overwrite the original file with the temporary file
            shutil.move(temp_file_path, file_path)

            new_file_block = FileBlock(
                file_path=file_path,
                block_content=new_block_content,
            )
            self.resource.report(new_file_block.file_path, "path")

            return f"Content written successfully to {file_path}"

        finally:
            # Clean up: Ensure the temporary file is removed if it still exists
            if os.path.exists(temp_file_path):
                os.remove(temp_file_path)

    def _write_content(self, file_path: str, start_line: int, end_line: int, new_block_content: str = ""):
        """start_line and end_line are both 1-based indices and inclusive."""
        with open(file_path, "r") as file:
            lines = file.readlines()

        start_line_index = start_line - 1  # Adjusting because list indices start at 0
        end_line_index = end_line

        if new_block_content:
            # Split the new_block_content by newline and ensure each line ends with a newline character
            new_content_lines = new_block_content.splitlines(
                keepends=True
            )  # FIXME: This will split \n within a line, such as ab\ncd
            if end_line >= start_line:
                # This replaces the block between start_line and end_line with new_block_content
                # irrespective of the length difference between the original and new content.
                lines[start_line_index:end_line_index] = new_content_lines
            else:
                lines.insert(start_line_index, "".join(new_content_lines))
        else:
            del lines[start_line_index:end_line_index]

        with open(file_path, "w") as file:
            file.writelines(lines)

    @classmethod
    def _lint_file(cls, file_path: str) -> (bool, str):
        """Lints an entire Python file using pylint, returns True if linting passes, along with pylint's output."""
        result = subprocess.run(
            ["pylint", file_path, "--disable=all", "--enable=E"],
            stdout=subprocess.PIPE,
            stderr=subprocess.STDOUT,
            text=True,
        )
        lint_passed = result.returncode == 0
        lint_message = result.stdout
        return lint_passed, lint_message

    @staticmethod
    def _read_text(path: Union[str, Path]) -> List[str]:
        with open(str(path), "r") as f:
            lines = f.readlines()
        return lines

    @staticmethod
    async def _read_pdf(path: Union[str, Path]) -> List[str]:
        result = await Editor._omniparse_read_file(path)
        if result:
            return result

        from llama_index.readers.file import PDFReader

        reader = PDFReader()
        lines = reader.load_data(file=Path(path))
        return [i.text for i in lines]

    @staticmethod
    async def _read_docx(path: Union[str, Path]) -> List[str]:
        result = await Editor._omniparse_read_file(path)
        if result:
            return result
        return read_docx(str(path))

    @staticmethod
    async def _omniparse_read_file(path: Union[str, Path]) -> Optional[List[str]]:
        from metagpt.tools.libs import get_env_default
        from metagpt.utils.omniparse_client import OmniParseClient

        base_url = await get_env_default(key="base_url", app_name="OmniParse", default_value="")
        if not base_url:
            return None
        api_key = await get_env_default(key="api_key", app_name="OmniParse", default_value="")
        v = await get_env_default(key="timeout", app_name="OmniParse", default_value="120")
        try:
            timeout = int(v) or 120
        except ValueError:
            timeout = 120

        try:
            client = OmniParseClient(api_key=api_key, base_url=base_url, max_timeout=timeout)
            file_data = await aread_bin(filename=path)
            ret = await client.parse_document(file_input=file_data, bytes_filename=str(path))
        except (ValueError, Exception) as e:
            logger.exception(f"{path}: {e}")
            return None
        if not ret.images:
            return [ret.text] if ret.text else None

        result = [ret.text]
        img_dir = Path(path).parent / (Path(path).name.replace(".", "_") + "_images")
        img_dir.mkdir(parents=True, exist_ok=True)
        for i in ret.images:
            byte_data = base64.b64decode(i.image)
            filename = img_dir / i.image_name
            await awrite_bin(filename=filename, data=byte_data)
            result.append(f"![{i.image_name}]({str(filename)})")
        return result<|MERGE_RESOLUTION|>--- conflicted
+++ resolved
@@ -7,10 +7,6 @@
 
 from pydantic import BaseModel, ConfigDict
 
-<<<<<<< HEAD
-from metagpt.const import DEFAULT_WORKSPACE_ROOT
-=======
->>>>>>> 7400b4bb
 from metagpt.logs import logger
 from metagpt.tools.tool_registry import register_tool
 from metagpt.utils import read_docx
