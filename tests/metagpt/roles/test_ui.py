--- conflicted
+++ resolved
@@ -2,12 +2,8 @@
 # @Date    : 2023/7/22 02:40
 # @Author  : stellahong (stellahong@fuzhi.ai)
 #
-<<<<<<< HEAD
-=======
+from metagpt.roles import ProductManager
 from metagpt.team import Team
->>>>>>> 5b5d6d92
-from metagpt.roles import ProductManager
-from metagpt.software_company import SoftwareCompany
 from tests.metagpt.roles.ui_role import UI
 
 
